--- conflicted
+++ resolved
@@ -502,11 +502,7 @@
 
         logger.debug(
             "Pod cleanup completed. Cleaned up "
-<<<<<<< HEAD
-            f"{cleanup_count}/{len(self.task_pool)} pods"
-=======
             f"{cleanup_count}/{len(self.pods_to_cleanup)} pods"
->>>>>>> b53d373c
         )
 
     async def message(self) -> None:
